--- conflicted
+++ resolved
@@ -5,7 +5,7 @@
 from numpy import get_include
 from glob import glob
 import shutil as sh
-from subprocess import call
+from subprocess import call, check_output
 from platform import system
 import os
 import sys
@@ -42,15 +42,8 @@
 include_dirs = [
     get_include(),                                      # Numpy directories
     os.path.join(osqp_dir, 'include'),                  # osqp.h
-<<<<<<< HEAD
-    os.path.join(suitesparse_dir),                      # suitesparse_ldl.h
-    os.path.join(suitesparse_dir, 'ldl', 'include'),    # ldl.h
-    os.path.join(suitesparse_dir, 'amd', 'include'),    # amd.h
-    os.path.join(current_dir, 'extension', 'include')]  # auxiliary .h files
-=======
     os.path.join(suitesparse_dir),                      # suitesparse_ldl headers to extract workspace for codegen
     os.path.join('extension', 'include')]               # auxiliary .h files
->>>>>>> 9e4f1da0
 
 sources_files = glob(os.path.join('extension', 'src', '*.c'))
 
@@ -123,7 +116,7 @@
         os.chdir(osqp_build_dir)
 
         try:
-            call(['cmake', '--version'])
+            check_output(['cmake', '--version'])
         except OSError:
             raise RuntimeError("CMake must be installed to build OSQP")
 
